'use client'

import { createOrganization, updateOrganization } from '@openfaith/auth/authClientE'
import { useUserId } from '@openfaith/openfaith/data/users/useUserId'
import { createOrgIsOpenAtom } from '@openfaith/openfaith/features/quickActions/quickActionsState'
import { useChangeOrg } from '@openfaith/openfaith/shared/auth/useChangeOrg'
import { ArrowRightIcon, Button, QuickActionForm, useAppForm } from '@openfaith/ui'
import type { OrgClientShape } from '@openfaith/zero'
import { revalidateLogic } from '@tanstack/react-form'
import { useRouter } from '@tanstack/react-router'
import { Effect, Match, Option, pipe, Schema, String } from 'effect'
import { useAtom } from 'jotai'
import type { FC } from 'react'

const OrgSchema = Schema.Struct({
  name: Schema.String.pipe(Schema.minLength(3)),
  slug: Schema.String.pipe(Schema.minLength(3)),
})

type OrgFromProps =
  | {
      _tag: 'create'
    }
  | {
      _tag: 'onboarding'
      redirect?: string
    }
  | {
      _tag: 'edit'
      org: OrgClientShape
    }

export const OrgForm: FC<OrgFromProps> = (props) => {
  const [, setCreateOrgIsOpen] = useAtom(createOrgIsOpenAtom)

  const router = useRouter()

  const { changeOrg } = useChangeOrg()

  const userId = useUserId()

  const form = useAppForm({
    defaultValues: pipe(
      Match.type<typeof props>(),
      Match.tag('edit', (x) => ({
        name: x.org.name,
        slug: pipe(
          x.org.slug,
          Option.fromNullable,
          Option.getOrElse(() => ''),
        ),
      })),
      Match.orElse(() => ({
        name: '',
        slug: '',
      })),
    )(props),
    onSubmit: async ({ value }) => {
      await pipe(
        Match.type<typeof props>(),
<<<<<<< HEAD
        Match.tag('create', () =>
          Effect.gen(function* () {
            const result = yield* createOrganization({
              name: pipe(value.name, String.trim),
              slug: pipe(value.slug, String.trim),
              userId,
            })

            if (result.data) {
              yield* changeOrg({ orgId: result.data.id })
            }

            setTimeout(() => {
              router.history.push('/dashboard')
            }, 0)
          }),
        ),
        Match.tag('onboarding', ({ redirect = '/dashboard' }) =>
          Effect.gen(function* () {
            const trimmedName = pipe(value.name, String.trim)
            const trimmedSlug = pipe(value.slug, String.trim)

            const result = yield* createOrganization({
              name: trimmedName,
              slug: trimmedSlug,
              userId: userId,
            })

            if (result.data) {
              yield* changeOrg({ orgId: result.data.id })
            }

            // For onboarding, pass org data in the URL if redirecting to onboarding flow
            const finalRedirect = redirect.includes('/onboarding')
              ? `/onboarding?step=${encodeURIComponent(
                  JSON.stringify({
                    _tag: 'integrations',
                    orgName: trimmedName,
                    orgSlug: trimmedSlug,
                  }),
                )}`
              : redirect

            setTimeout(() => {
              router.history.push(finalRedirect)
            }, 0)
          }),
        ),
        Match.tag('edit', (x) =>
          updateOrganization({
=======
        Match.tag('create', async () => {
          const { data } = await authClient.organization.create({
            name: pipe(value.name, String.trim),
            slug: pipe(value.slug, String.trim),
            userId,
          })

          await pipe(
            data,
            Option.fromNullable,
            Option.match({
              onNone: asyncNoOp,
              onSome: async (x) => changeOrg({ orgId: x.id }),
            }),
          )

          setTimeout(() => {
            router.history.push('/dashboard')
          }, 0)
        }),
        Match.tag('onboarding', async ({ redirect = '/dashboard' }) => {
          const { data } = await authClient.organization.create({
            name: pipe(value.name, String.trim),
            slug: pipe(value.slug, String.trim),
            userId,
          })

          await pipe(
            data,
            Option.fromNullable,
            Option.match({
              onNone: asyncNoOp,
              onSome: async (x) => changeOrg({ orgId: x.id }),
            }),
          )

          setTimeout(() => {
            router.history.push(redirect)
          }, 0)
        }),
        Match.tag('edit', async (x) => {
          await authClient.organization.update({
>>>>>>> 81e3f2a2
            data: {
              name: pipe(value.name, String.trim),
              slug: pipe(value.slug, String.trim),
            },
            organizationId: x.org.id,
          }),
        ),
        Match.exhaustive,
      )(props).pipe(Effect.runPromise)

      setCreateOrgIsOpen(false)
    },
    validationLogic: revalidateLogic({
      mode: 'submit',
      modeAfterSubmission: 'blur',
    }),
    validators: {
      onDynamic: Schema.standardSchemaV1(OrgSchema),
    },
  })

  return (
    <QuickActionForm
      Actions={
        <form.Subscribe selector={(x) => x.isSubmitting}>
          {(x) => (
            <Button
              className={pipe(
                Match.type<typeof props>(),
                Match.tag('create', () => 'ml-auto'),
                Match.tag('onboarding', () => 'mr-auto'),
                Match.tag('edit', () => 'mr-auto'),
                Match.exhaustive,
              )(props)}
              loading={x}
              type='submit'
            >
              {pipe(
                Match.type<typeof props>(),
                Match.tag('create', () => 'Continue'),
                Match.tag('onboarding', () => 'Continue'),
                Match.tag('edit', () => 'Update'),
                Match.exhaustive,
              )(props)}

              <ArrowRightIcon />
            </Button>
          )}
        </form.Subscribe>
      }
      form={form}
      Primary={
        <>
          <form.AppField
            children={(field) => (
              <field.InputField
                autoCapitalize='none'
                autoComplete='name'
                label='Name'
                placeholder='My Org'
                required
              />
            )}
            name='name'
          />

          <form.AppField
            children={(field) => (
              <field.SlugInputField
                autoCapitalize='none'
                autoComplete='slug'
                label='Slug'
                placeholder='my-org'
                required
              />
            )}
            name='slug'
          />
        </>
      }
    />
  )
}<|MERGE_RESOLUTION|>--- conflicted
+++ resolved
@@ -58,7 +58,6 @@
     onSubmit: async ({ value }) => {
       await pipe(
         Match.type<typeof props>(),
-<<<<<<< HEAD
         Match.tag('create', () =>
           Effect.gen(function* () {
             const result = yield* createOrganization({
@@ -109,50 +108,6 @@
         ),
         Match.tag('edit', (x) =>
           updateOrganization({
-=======
-        Match.tag('create', async () => {
-          const { data } = await authClient.organization.create({
-            name: pipe(value.name, String.trim),
-            slug: pipe(value.slug, String.trim),
-            userId,
-          })
-
-          await pipe(
-            data,
-            Option.fromNullable,
-            Option.match({
-              onNone: asyncNoOp,
-              onSome: async (x) => changeOrg({ orgId: x.id }),
-            }),
-          )
-
-          setTimeout(() => {
-            router.history.push('/dashboard')
-          }, 0)
-        }),
-        Match.tag('onboarding', async ({ redirect = '/dashboard' }) => {
-          const { data } = await authClient.organization.create({
-            name: pipe(value.name, String.trim),
-            slug: pipe(value.slug, String.trim),
-            userId,
-          })
-
-          await pipe(
-            data,
-            Option.fromNullable,
-            Option.match({
-              onNone: asyncNoOp,
-              onSome: async (x) => changeOrg({ orgId: x.id }),
-            }),
-          )
-
-          setTimeout(() => {
-            router.history.push(redirect)
-          }, 0)
-        }),
-        Match.tag('edit', async (x) => {
-          await authClient.organization.update({
->>>>>>> 81e3f2a2
             data: {
               name: pipe(value.name, String.trim),
               slug: pipe(value.slug, String.trim),
