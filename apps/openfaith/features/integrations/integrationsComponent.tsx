--- conflicted
+++ resolved
@@ -85,16 +85,6 @@
     },
   })
 
-<<<<<<< HEAD
-  // console.log(connectResult)
-  console.log(status)
-
-  const z = useZero()
-
-  const [person] = useQuery(z.query.people.where('id', 'person_01k2dcnqhte038a2yfnbvk0ccx').one())
-
-=======
->>>>>>> bd0150ff
   return (
     <div className={'mx-auto flex max-w-2xl flex-col gap-4 p-4'}>
       <Label className={'font-semibold'}>ChMS</Label>
